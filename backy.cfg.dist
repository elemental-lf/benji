--- conflicted
+++ resolved
@@ -43,52 +43,8 @@
 [DataBackend]
 # Which data backend to use?
 # Available types:
-#   backy2.enterprise.data_backends.file (Enterprise version only)
-#   backy2.enterprise.data_backends.s3 (Enterprise version only)
 #   backy2.data_backends.file
 #   backy2.data_backends.s3
-
-
-#######################################
-# backy2.enterprise.data_backends.file
-#######################################
-#type: backy2.enterprise.data_backends.file
-
-# Store data to this path. A structure of 2 folders depth will be created
-# in this path (e.g. '0a/33'). Blocks of DEFAULTS.block_size will be stored
-# there. This is your backup storage!
-#path: /var/lib/backy/data
-
-# How many writes to perform in parallel. This is useful if your backup space
-# can perform parallel writes faster than serial ones.
-#simultaneous_writes: 5
-
-
-#######################################
-# backy2.enterprise.data_backends.s3
-#######################################
-#type: backy2.enterprise.data_backends.s3
-
-# Your s3 access key
-#aws_access_key_id: key
-
-# Your s3 secret access key
-#aws_secret_access_key: secretkey
-
-# Your aws host (IP or name)
-#host: 127.0.0.1
-
-# The port to connect to (usually 80 if not secure or 443 if secure)
-#port: 10001
-
-# Use HTTPS?
-#is_secure: false
-
-# Store to this bucket name:
-#bucket_name: backy2
-
-# How many s3 puts to perform in parallel
-#simultaneous_writes: 5
 
 
 #######################################
@@ -100,6 +56,10 @@
 # in this path (e.g. '0a/33'). Blocks of DEFAULTS.block_size will be stored
 # there. This is your backup storage!
 path: /var/lib/backy/data
+
+# How many writes to perform in parallel. This is useful if your backup space
+# can perform parallel writes faster than serial ones.
+simultaneous_writes: 5
 
 
 #######################################
@@ -125,6 +85,9 @@
 # Store to this bucket name:
 #bucket_name: backy2
 
+# How many s3 puts to perform in parallel
+#simultaneous_writes: 5
+
 
 [NBD]
 # Where to cache backy blocks when NBD Server is used
@@ -135,9 +98,8 @@
 [Reader]
 # Where to read blocks from
 # Available Readers:
-#   backy2.enterprise.readers.file (Enterprise version only)
-#   backy2.enterprise.readers.rbd (Enterprise version only)
 #   backy2.readers.file
+#   backy2.readers.rbd
 
 #######################################
 # backy2.readers.file
@@ -145,26 +107,15 @@
 # This reader reads from a file or a blockdevice (e.g. /dev/sda)
 type: backy2.readers.file
 
-
-#######################################
-# backy2.enterprise.readers.file
-#######################################
-# This reader reads from a file or a blockdevice (e.g. /dev/sda)
-#type: backy2.enterprise.readers.file
-
 # How many parallel reads are permitted? (also affects the queue length)
-#simultaneous_reads: 5
+simultaneous_reads: 5
 
 
 #######################################
-# backy2.enterprise.readers.rbd
+# backy2.readers.rbd
 #######################################
 # This reader accepts rbd images in the form pool/image@snapshot or pool/image
-<<<<<<< HEAD
 #type: backy2.readers.rbd
-=======
-#type: backy2.enterprise.readers.rbd
->>>>>>> 200af43d
 
 # Where to look for the ceph configfile to read keys and hosts from it
 #ceph_conffile: /etc/ceph/ceph.conf
